"""Training and evaluation pipeline for the LSTM model."""
from __future__ import annotations

from dataclasses import dataclass
import logging
from pathlib import Path
from typing import Dict, Tuple

import joblib
import numpy as np
import torch
from sklearn.metrics import mean_absolute_error, mean_squared_error
from sklearn.preprocessing import StandardScaler
from torch.utils.data import DataLoader

from src.features.feature_engineering import add_technical_features
from src.models.lstm_model import BidirectionalLSTM
from src.pipeline.dataset import SequenceConfig, SequenceDataset, build_sequences


def _print(level: str, message: str, *args) -> None:
    formatted = message % args if args else message
    print(f"[{level}] {formatted}", flush=True)


@dataclass
class TrainerConfig:
    epochs: int = 30
    batch_size: int = 32
    learning_rate: float = 1e-3
    device: str = "auto"


@dataclass
class ArtifactPaths:
    model_path: Path
    feature_scaler_path: Path
    target_scaler_path: Path


class LSTMTrainer:
    def __init__(
        self,
        sequence_config: SequenceConfig,
        trainer_config: TrainerConfig,
        artifact_paths: ArtifactPaths,
    ) -> None:
        self.sequence_config = sequence_config
        self.trainer_config = trainer_config
        self.artifact_paths = artifact_paths
        self.device = self._resolve_device(trainer_config.device)

    def _resolve_device(self, configured_device: str) -> str:
        """Return a valid device string, defaulting to CPU when necessary."""

        if configured_device == "auto":
            resolved = "cuda" if torch.cuda.is_available() else "cpu"
            _print("INFO", "Auto-selected device: %s", resolved)
            return resolved

        try:
            device = torch.device(configured_device)
        except (RuntimeError, ValueError):
            _print(
                "WARN",
                "Requested device '%s' is not available. Falling back to CPU.",
                configured_device,
            )
            return "cpu"

        if device.type == "cuda" and not torch.cuda.is_available():
            _print(
                "WARN",
                "CUDA requested via '%s' but no GPU is available. Falling back to CPU.",
                configured_device,
            )
            return "cpu"

        return configured_device

    def _prepare_sequences(
        self, data: np.ndarray, target: np.ndarray
    ) -> Tuple[np.ndarray, np.ndarray]:
        return build_sequences(data, target, self.sequence_config)

    def _split_dataset(
        self, features: np.ndarray, targets: np.ndarray, split_ratio: float = 0.8
    ) -> Tuple[SequenceDataset, SequenceDataset]:
        split_index = int(len(features) * split_ratio)
        train_dataset = SequenceDataset(features[:split_index], targets[:split_index])
        test_dataset = SequenceDataset(features[split_index:], targets[split_index:])
        return train_dataset, test_dataset

    def _create_dataloaders(
        self, train_dataset: SequenceDataset, test_dataset: SequenceDataset
    ) -> Tuple[DataLoader, DataLoader]:
        train_loader = DataLoader(
            train_dataset,
            batch_size=self.trainer_config.batch_size,
            shuffle=True,
            drop_last=False,
        )
        test_loader = DataLoader(
            test_dataset,
            batch_size=self.trainer_config.batch_size,
            shuffle=False,
            drop_last=False,
        )
        return train_loader, test_loader

    def train(self, raw_df) -> Dict[str, float]:
        _print("INFO", "Starting training run")
        df = add_technical_features(raw_df)
        feature_columns = [
            "open",
            "high",
            "low",
            "close",
            "ema_20",
            "ema_50",
            "macd",
            "rsi",
            "return_change",
        ]
        features = df[feature_columns]
        target = df[["close"]]

        feature_scaler = StandardScaler()
        target_scaler = StandardScaler()
        scaled_features = feature_scaler.fit_transform(features.values)
        scaled_target = target_scaler.fit_transform(target.values).squeeze()

        sequences, targets = self._prepare_sequences(scaled_features, scaled_target)
        if len(sequences) == 0:
            required = self.sequence_config.lookback + self.sequence_config.horizon
            raise ValueError(
                "Unable to build any training sequences. The dataset only has %d rows "
                "but requires at least %d rows for lookback=%d and horizon=%d."
                % (
                    len(df),
                    required,
                    self.sequence_config.lookback,
                    self.sequence_config.horizon,
                )
            )
        _print(
            "DEBUG",
            "Prepared sequences with shape %s and targets shape %s",
            sequences.shape,
            targets.shape,
        )
        train_dataset, test_dataset = self._split_dataset(sequences, targets)
        if len(train_dataset) == 0:
            raise ValueError(
<<<<<<< HEAD
                "Training split is empty. Reduce the lookback window or provide more data "
                "before training."
=======
                "Training dataset is empty after sequence generation. "
                "Provide more historical data or decrease the lookback window."
>>>>>>> 1d8cb698
            )
        _print(
            "INFO",
            "Split dataset into %d training samples and %d evaluation samples",
            len(train_dataset),
            len(test_dataset),
        )
        train_loader, test_loader = self._create_dataloaders(train_dataset, test_dataset)

        model = BidirectionalLSTM(
            input_size=sequences.shape[-1],
            output_size=self.sequence_config.horizon,
        )

        try:
            model = model.to(self.device)
        except RuntimeError as exc:
            _print(
                "ERROR",
                "Unable to move model to requested device '%s'. Falling back to CPU. Error: %s",
                self.device,
                exc,
            )
            self.device = "cpu"
            model = model.to(self.device)
        else:
            _print("INFO", "Model initialized on device %s", self.device)

        criterion = torch.nn.MSELoss()
        optimizer = torch.optim.Adam(model.parameters(), lr=self.trainer_config.learning_rate)

        total_batches = len(train_loader)
        log_interval = max(1, total_batches // 5) if total_batches else 1

        for epoch in range(self.trainer_config.epochs):
            model.train()
            running_loss = 0.0
            _print(
                "DEBUG",
                "Epoch %d/%d - starting (%d batches)",
                epoch + 1,
                self.trainer_config.epochs,
                total_batches,
            )
            for batch_idx, (batch_features, batch_targets) in enumerate(
                train_loader, start=1
            ):
                batch_features = batch_features.to(self.device)
                batch_targets = batch_targets.to(self.device)

                optimizer.zero_grad()
                outputs = model(batch_features)
                loss = criterion(outputs, batch_targets)
                loss.backward()
                optimizer.step()
                running_loss += loss.item() * batch_features.size(0)

                if batch_idx % log_interval == 0 or batch_idx == total_batches:
                    _print(
                        "DEBUG",
                        "Epoch %d/%d - processed %d/%d batches",
                        epoch + 1,
                        self.trainer_config.epochs,
                        batch_idx,
                        total_batches,
                    )

            epoch_loss = running_loss / len(train_loader.dataset)
            _print(
                "INFO",
                "Epoch %d/%d - Loss: %.4f",
                epoch + 1,
                self.trainer_config.epochs,
                epoch_loss,
            )

        metrics = self.evaluate(model, test_loader, target_scaler)
        _print("INFO", "Evaluation metrics: %s", metrics)

        # Persist artifacts
        self.artifact_paths.model_path.parent.mkdir(parents=True, exist_ok=True)
        torch.save(model.state_dict(), self.artifact_paths.model_path)
        joblib.dump(feature_scaler, self.artifact_paths.feature_scaler_path)
        joblib.dump(target_scaler, self.artifact_paths.target_scaler_path)
        _print("INFO", "Saved model and scalers to disk")

        return metrics

    def evaluate(
        self, model: BidirectionalLSTM, data_loader: DataLoader, target_scaler: StandardScaler
    ) -> Dict[str, float]:
        if len(data_loader.dataset) == 0:
            _print("WARN", "Test dataset is empty; returning NaN metrics")
            return {
                "mse": float("nan"),
                "mae": float("nan"),
                "mape": float("nan"),
                "directional_accuracy": float("nan"),
            }

        model.eval()
        predictions: list[np.ndarray] = []
        actuals: list[np.ndarray] = []
        with torch.no_grad():
            for batch_idx, (features, targets) in enumerate(data_loader, start=1):
                features = features.to(self.device)
                outputs = model(features)
                predictions.append(outputs.cpu().numpy())
                actuals.append(targets.numpy())
                _print(
                    "DEBUG",
                    "Processed evaluation batch %d/%d",
                    batch_idx,
                    len(data_loader),
                )

        pred_array = np.concatenate(predictions, axis=0)
        actual_array = np.concatenate(actuals, axis=0)

        # The target scaler is fit on a single-column array, so we need to reshape
        # the multi-step predictions and actuals before applying the inverse
        # transformation.
        pred_rescaled = target_scaler.inverse_transform(pred_array.reshape(-1, 1)).reshape(
            pred_array.shape
        )
        actual_rescaled = target_scaler.inverse_transform(
            actual_array.reshape(-1, 1)
        ).reshape(actual_array.shape)

        mse = mean_squared_error(actual_rescaled, pred_rescaled)
        mae = mean_absolute_error(actual_rescaled, pred_rescaled)
        mape = (
            np.mean(np.abs((actual_rescaled - pred_rescaled) / (actual_rescaled + 1e-9)))
            * 100
        )

        actual_diff = np.diff(actual_rescaled, axis=1)
        pred_diff = np.diff(pred_rescaled, axis=1)
        if actual_diff.size == 0:
            directional_accuracy = float("nan")
        else:
            directional_accuracy = np.mean(np.sign(actual_diff) == np.sign(pred_diff)) * 100

        return {
            "mse": float(mse),
            "mae": float(mae),
            "mape": float(mape),
            "directional_accuracy": float(directional_accuracy),
        }


__all__ = ["LSTMTrainer", "TrainerConfig", "ArtifactPaths"]<|MERGE_RESOLUTION|>--- conflicted
+++ resolved
@@ -152,13 +152,8 @@
         train_dataset, test_dataset = self._split_dataset(sequences, targets)
         if len(train_dataset) == 0:
             raise ValueError(
-<<<<<<< HEAD
                 "Training split is empty. Reduce the lookback window or provide more data "
                 "before training."
-=======
-                "Training dataset is empty after sequence generation. "
-                "Provide more historical data or decrease the lookback window."
->>>>>>> 1d8cb698
             )
         _print(
             "INFO",
