"""Training and evaluation pipeline for the LSTM model."""
from __future__ import annotations

from dataclasses import dataclass
import logging
from pathlib import Path
from typing import Dict, Tuple

import joblib
import numpy as np
import torch
from sklearn.metrics import mean_absolute_error, mean_squared_error
from sklearn.preprocessing import StandardScaler
from torch.utils.data import DataLoader

from src.features.feature_engineering import add_technical_features
from src.models.lstm_model import BidirectionalLSTM
from src.pipeline.dataset import SequenceConfig, SequenceDataset, build_sequences


<<<<<<< HEAD
def _print(level: str, message: str, *args) -> None:
    formatted = message % args if args else message
    print(f"[{level}] {formatted}")
=======
logger = logging.getLogger(__name__)
>>>>>>> dcba787e


@dataclass
class TrainerConfig:
    epochs: int = 30
    batch_size: int = 32
    learning_rate: float = 1e-3
    device: str = "auto"


@dataclass
class ArtifactPaths:
    model_path: Path
    feature_scaler_path: Path
    target_scaler_path: Path


class LSTMTrainer:
    def __init__(
        self,
        sequence_config: SequenceConfig,
        trainer_config: TrainerConfig,
        artifact_paths: ArtifactPaths,
    ) -> None:
        self.sequence_config = sequence_config
        self.trainer_config = trainer_config
        self.artifact_paths = artifact_paths
        self.device = self._resolve_device(trainer_config.device)

    def _resolve_device(self, configured_device: str) -> str:
        """Return a valid device string, defaulting to CPU when necessary."""

        if configured_device == "auto":
            resolved = "cuda" if torch.cuda.is_available() else "cpu"
<<<<<<< HEAD
            _print("INFO", "Auto-selected device: %s", resolved)
=======
            logger.info("Auto-selected device: %s", resolved)
>>>>>>> dcba787e
            return resolved

        try:
            device = torch.device(configured_device)
        except (RuntimeError, ValueError):
<<<<<<< HEAD
            _print(
                "WARN",
=======
            logger.warning(
>>>>>>> dcba787e
                "Requested device '%s' is not available. Falling back to CPU.",
                configured_device,
            )
            return "cpu"

        if device.type == "cuda" and not torch.cuda.is_available():
<<<<<<< HEAD
            _print(
                "WARN",
=======
            logger.warning(
>>>>>>> dcba787e
                "CUDA requested via '%s' but no GPU is available. Falling back to CPU.",
                configured_device,
            )
            return "cpu"

        return configured_device

    def _prepare_sequences(
        self, data: np.ndarray, target: np.ndarray
    ) -> Tuple[np.ndarray, np.ndarray]:
        return build_sequences(data, target, self.sequence_config)

    def _split_dataset(
        self, features: np.ndarray, targets: np.ndarray, split_ratio: float = 0.8
    ) -> Tuple[SequenceDataset, SequenceDataset]:
        split_index = int(len(features) * split_ratio)
        train_dataset = SequenceDataset(features[:split_index], targets[:split_index])
        test_dataset = SequenceDataset(features[split_index:], targets[split_index:])
        return train_dataset, test_dataset

    def _create_dataloaders(
        self, train_dataset: SequenceDataset, test_dataset: SequenceDataset
    ) -> Tuple[DataLoader, DataLoader]:
        train_loader = DataLoader(
            train_dataset,
            batch_size=self.trainer_config.batch_size,
            shuffle=True,
            drop_last=False,
        )
        test_loader = DataLoader(
            test_dataset,
            batch_size=self.trainer_config.batch_size,
            shuffle=False,
            drop_last=False,
        )
        return train_loader, test_loader

    def train(self, raw_df) -> Dict[str, float]:
<<<<<<< HEAD
        _print("INFO", "Starting training run")
=======
        logger.info("Starting training run")
>>>>>>> dcba787e
        df = add_technical_features(raw_df)
        feature_columns = [
            "open",
            "high",
            "low",
            "close",
            "ema_20",
            "ema_50",
            "macd",
            "rsi",
            "return_change",
        ]
        features = df[feature_columns]
        target = df[["close"]]

        feature_scaler = StandardScaler()
        target_scaler = StandardScaler()
        scaled_features = feature_scaler.fit_transform(features.values)
        scaled_target = target_scaler.fit_transform(target.values).squeeze()

        sequences, targets = self._prepare_sequences(scaled_features, scaled_target)
<<<<<<< HEAD
        _print(
            "DEBUG",
=======
        logger.debug(
>>>>>>> dcba787e
            "Prepared sequences with shape %s and targets shape %s",
            sequences.shape,
            targets.shape,
        )
        train_dataset, test_dataset = self._split_dataset(sequences, targets)
<<<<<<< HEAD
        _print(
            "INFO",
=======
        logger.info(
>>>>>>> dcba787e
            "Split dataset into %d training samples and %d evaluation samples",
            len(train_dataset),
            len(test_dataset),
        )
        train_loader, test_loader = self._create_dataloaders(train_dataset, test_dataset)

        model = BidirectionalLSTM(
            input_size=sequences.shape[-1],
            output_size=self.sequence_config.horizon,
        )

        try:
            model = model.to(self.device)
<<<<<<< HEAD
        except RuntimeError as exc:
            _print(
                "ERROR",
                "Unable to move model to requested device '%s'. Falling back to CPU. Error: %s",
                self.device,
                exc,
=======
        except RuntimeError:
            logger.exception(
                "Unable to move model to requested device '%s'. Falling back to CPU.",
                self.device,
>>>>>>> dcba787e
            )
            self.device = "cpu"
            model = model.to(self.device)
        else:
<<<<<<< HEAD
            _print("INFO", "Model initialized on device %s", self.device)
=======
            logger.info("Model initialized on device %s", self.device)
>>>>>>> dcba787e

        criterion = torch.nn.MSELoss()
        optimizer = torch.optim.Adam(model.parameters(), lr=self.trainer_config.learning_rate)

        for epoch in range(self.trainer_config.epochs):
            model.train()
            running_loss = 0.0
            for batch_features, batch_targets in train_loader:
                batch_features = batch_features.to(self.device)
                batch_targets = batch_targets.to(self.device)

                optimizer.zero_grad()
                outputs = model(batch_features)
                loss = criterion(outputs, batch_targets)
                loss.backward()
                optimizer.step()
                running_loss += loss.item() * batch_features.size(0)

            epoch_loss = running_loss / len(train_loader.dataset)
<<<<<<< HEAD
            _print(
                "INFO",
=======
            logger.info(
>>>>>>> dcba787e
                "Epoch %d/%d - Loss: %.4f",
                epoch + 1,
                self.trainer_config.epochs,
                epoch_loss,
            )

        metrics = self.evaluate(model, test_loader, target_scaler)
<<<<<<< HEAD
        _print("INFO", "Evaluation metrics: %s", metrics)
=======
        logger.info("Evaluation metrics: %s", metrics)
>>>>>>> dcba787e

        # Persist artifacts
        self.artifact_paths.model_path.parent.mkdir(parents=True, exist_ok=True)
        torch.save(model.state_dict(), self.artifact_paths.model_path)
        joblib.dump(feature_scaler, self.artifact_paths.feature_scaler_path)
        joblib.dump(target_scaler, self.artifact_paths.target_scaler_path)
<<<<<<< HEAD
        _print("INFO", "Saved model and scalers to disk")
=======
        logger.info("Saved model and scalers to disk")
>>>>>>> dcba787e

        return metrics

    def evaluate(
        self, model: BidirectionalLSTM, data_loader: DataLoader, target_scaler: StandardScaler
    ) -> Dict[str, float]:
        if len(data_loader.dataset) == 0:
<<<<<<< HEAD
            _print("WARN", "Test dataset is empty; returning NaN metrics")
=======
            logger.warning("Test dataset is empty; returning NaN metrics")
>>>>>>> dcba787e
            return {
                "mse": float("nan"),
                "mae": float("nan"),
                "mape": float("nan"),
                "directional_accuracy": float("nan"),
            }

        model.eval()
        predictions: list[np.ndarray] = []
        actuals: list[np.ndarray] = []
        with torch.no_grad():
            for batch_idx, (features, targets) in enumerate(data_loader, start=1):
                features = features.to(self.device)
                outputs = model(features)
                predictions.append(outputs.cpu().numpy())
                actuals.append(targets.numpy())
<<<<<<< HEAD
                _print(
                    "DEBUG",
=======
                logger.debug(
>>>>>>> dcba787e
                    "Processed evaluation batch %d/%d",
                    batch_idx,
                    len(data_loader),
                )

        pred_array = np.concatenate(predictions, axis=0)
        actual_array = np.concatenate(actuals, axis=0)

        # The target scaler is fit on a single-column array, so we need to reshape
        # the multi-step predictions and actuals before applying the inverse
        # transformation.
        pred_rescaled = target_scaler.inverse_transform(pred_array.reshape(-1, 1)).reshape(
            pred_array.shape
        )
        actual_rescaled = target_scaler.inverse_transform(
            actual_array.reshape(-1, 1)
        ).reshape(actual_array.shape)

        mse = mean_squared_error(actual_rescaled, pred_rescaled)
        mae = mean_absolute_error(actual_rescaled, pred_rescaled)
        mape = (
            np.mean(np.abs((actual_rescaled - pred_rescaled) / (actual_rescaled + 1e-9)))
            * 100
        )

        actual_diff = np.diff(actual_rescaled, axis=1)
        pred_diff = np.diff(pred_rescaled, axis=1)
        if actual_diff.size == 0:
            directional_accuracy = float("nan")
        else:
            directional_accuracy = np.mean(np.sign(actual_diff) == np.sign(pred_diff)) * 100

        return {
            "mse": float(mse),
            "mae": float(mae),
            "mape": float(mape),
            "directional_accuracy": float(directional_accuracy),
        }


__all__ = ["LSTMTrainer", "TrainerConfig", "ArtifactPaths"]<|MERGE_RESOLUTION|>--- conflicted
+++ resolved
@@ -18,13 +18,9 @@
 from src.pipeline.dataset import SequenceConfig, SequenceDataset, build_sequences
 
 
-<<<<<<< HEAD
 def _print(level: str, message: str, *args) -> None:
     formatted = message % args if args else message
     print(f"[{level}] {formatted}")
-=======
-logger = logging.getLogger(__name__)
->>>>>>> dcba787e
 
 
 @dataclass
@@ -59,34 +55,22 @@
 
         if configured_device == "auto":
             resolved = "cuda" if torch.cuda.is_available() else "cpu"
-<<<<<<< HEAD
             _print("INFO", "Auto-selected device: %s", resolved)
-=======
-            logger.info("Auto-selected device: %s", resolved)
->>>>>>> dcba787e
             return resolved
 
         try:
             device = torch.device(configured_device)
         except (RuntimeError, ValueError):
-<<<<<<< HEAD
             _print(
                 "WARN",
-=======
-            logger.warning(
->>>>>>> dcba787e
                 "Requested device '%s' is not available. Falling back to CPU.",
                 configured_device,
             )
             return "cpu"
 
         if device.type == "cuda" and not torch.cuda.is_available():
-<<<<<<< HEAD
             _print(
                 "WARN",
-=======
-            logger.warning(
->>>>>>> dcba787e
                 "CUDA requested via '%s' but no GPU is available. Falling back to CPU.",
                 configured_device,
             )
@@ -125,11 +109,7 @@
         return train_loader, test_loader
 
     def train(self, raw_df) -> Dict[str, float]:
-<<<<<<< HEAD
         _print("INFO", "Starting training run")
-=======
-        logger.info("Starting training run")
->>>>>>> dcba787e
         df = add_technical_features(raw_df)
         feature_columns = [
             "open",
@@ -151,23 +131,15 @@
         scaled_target = target_scaler.fit_transform(target.values).squeeze()
 
         sequences, targets = self._prepare_sequences(scaled_features, scaled_target)
-<<<<<<< HEAD
         _print(
             "DEBUG",
-=======
-        logger.debug(
->>>>>>> dcba787e
             "Prepared sequences with shape %s and targets shape %s",
             sequences.shape,
             targets.shape,
         )
         train_dataset, test_dataset = self._split_dataset(sequences, targets)
-<<<<<<< HEAD
         _print(
             "INFO",
-=======
-        logger.info(
->>>>>>> dcba787e
             "Split dataset into %d training samples and %d evaluation samples",
             len(train_dataset),
             len(test_dataset),
@@ -181,28 +153,17 @@
 
         try:
             model = model.to(self.device)
-<<<<<<< HEAD
         except RuntimeError as exc:
             _print(
                 "ERROR",
                 "Unable to move model to requested device '%s'. Falling back to CPU. Error: %s",
                 self.device,
                 exc,
-=======
-        except RuntimeError:
-            logger.exception(
-                "Unable to move model to requested device '%s'. Falling back to CPU.",
-                self.device,
->>>>>>> dcba787e
             )
             self.device = "cpu"
             model = model.to(self.device)
         else:
-<<<<<<< HEAD
             _print("INFO", "Model initialized on device %s", self.device)
-=======
-            logger.info("Model initialized on device %s", self.device)
->>>>>>> dcba787e
 
         criterion = torch.nn.MSELoss()
         optimizer = torch.optim.Adam(model.parameters(), lr=self.trainer_config.learning_rate)
@@ -222,12 +183,8 @@
                 running_loss += loss.item() * batch_features.size(0)
 
             epoch_loss = running_loss / len(train_loader.dataset)
-<<<<<<< HEAD
             _print(
                 "INFO",
-=======
-            logger.info(
->>>>>>> dcba787e
                 "Epoch %d/%d - Loss: %.4f",
                 epoch + 1,
                 self.trainer_config.epochs,
@@ -235,22 +192,14 @@
             )
 
         metrics = self.evaluate(model, test_loader, target_scaler)
-<<<<<<< HEAD
         _print("INFO", "Evaluation metrics: %s", metrics)
-=======
-        logger.info("Evaluation metrics: %s", metrics)
->>>>>>> dcba787e
 
         # Persist artifacts
         self.artifact_paths.model_path.parent.mkdir(parents=True, exist_ok=True)
         torch.save(model.state_dict(), self.artifact_paths.model_path)
         joblib.dump(feature_scaler, self.artifact_paths.feature_scaler_path)
         joblib.dump(target_scaler, self.artifact_paths.target_scaler_path)
-<<<<<<< HEAD
         _print("INFO", "Saved model and scalers to disk")
-=======
-        logger.info("Saved model and scalers to disk")
->>>>>>> dcba787e
 
         return metrics
 
@@ -258,11 +207,7 @@
         self, model: BidirectionalLSTM, data_loader: DataLoader, target_scaler: StandardScaler
     ) -> Dict[str, float]:
         if len(data_loader.dataset) == 0:
-<<<<<<< HEAD
             _print("WARN", "Test dataset is empty; returning NaN metrics")
-=======
-            logger.warning("Test dataset is empty; returning NaN metrics")
->>>>>>> dcba787e
             return {
                 "mse": float("nan"),
                 "mae": float("nan"),
@@ -279,12 +224,8 @@
                 outputs = model(features)
                 predictions.append(outputs.cpu().numpy())
                 actuals.append(targets.numpy())
-<<<<<<< HEAD
                 _print(
                     "DEBUG",
-=======
-                logger.debug(
->>>>>>> dcba787e
                     "Processed evaluation batch %d/%d",
                     batch_idx,
                     len(data_loader),
