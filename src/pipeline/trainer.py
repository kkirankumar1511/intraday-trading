"""Training and evaluation pipeline for the LSTM model."""
from __future__ import annotations

from dataclasses import dataclass
from pathlib import Path
from typing import Dict, Optional, Tuple

import joblib
import numpy as np
import torch
from sklearn.metrics import mean_absolute_error, mean_squared_error
from sklearn.preprocessing import StandardScaler
from torch.utils.data import DataLoader

from src.features.feature_engineering import add_technical_features
from src.models.lstm_model import BidirectionalLSTM
from src.pipeline.dataset import SequenceConfig, SequenceDataset, build_sequences


def _print(level: str, message: str, *args) -> None:
    formatted = message % args if args else message
    print(f"[{level}] {formatted}", flush=True)


@dataclass
class TrainerConfig:
    epochs: int = 30
    batch_size: int = 32
    learning_rate: float = 1e-3
    device: str = "auto"
    hidden_size: int = 64
    num_layers: int = 2
    dropout: float = 0.1
    max_batches_per_epoch: Optional[int] = None
    early_stopping_patience: Optional[int] = 5
    improvement_threshold: float = 1e-4

    def __post_init__(self) -> None:
        if self.epochs <= 0:
            raise ValueError("epochs must be a positive integer")
        if self.batch_size <= 0:
            raise ValueError("batch_size must be a positive integer")
        if self.learning_rate <= 0:
            raise ValueError("learning_rate must be positive")
        if self.hidden_size <= 0:
            raise ValueError("hidden_size must be a positive integer")
        if self.num_layers <= 0:
            raise ValueError("num_layers must be a positive integer")
        if not 0 <= self.dropout < 1:
            raise ValueError("dropout must be in the range [0, 1)")
        if self.max_batches_per_epoch is not None and self.max_batches_per_epoch <= 0:
            raise ValueError("max_batches_per_epoch must be positive when provided")
        if (
            self.early_stopping_patience is not None
            and self.early_stopping_patience <= 0
        ):
            raise ValueError("early_stopping_patience must be positive when provided")
        if self.improvement_threshold < 0:
            raise ValueError("improvement_threshold must be non-negative")


@dataclass
class ArtifactPaths:
    model_path: Path
    feature_scaler_path: Path
    target_scaler_path: Path


class LSTMTrainer:
    def __init__(
        self,
        sequence_config: SequenceConfig,
        trainer_config: TrainerConfig,
        artifact_paths: ArtifactPaths,
    ) -> None:
        self.sequence_config = sequence_config
        self.trainer_config = trainer_config
        self.artifact_paths = artifact_paths
        self.device = self._resolve_device(trainer_config.device)

    def _resolve_device(self, configured_device: str) -> str:
        """Return a valid device string, defaulting to CPU when necessary."""

        if configured_device == "auto":
            resolved = "cuda" if torch.cuda.is_available() else "cpu"
            _print("INFO", "Auto-selected device: %s", resolved)
            return resolved

        try:
            device = torch.device(configured_device)
        except (RuntimeError, ValueError):
            _print(
                "WARN",
                "Requested device '%s' is not available. Falling back to CPU.",
                configured_device,
            )
            return "cpu"

        if device.type == "cuda" and not torch.cuda.is_available():
            _print(
                "WARN",
                "CUDA requested via '%s' but no GPU is available. Falling back to CPU.",
                configured_device,
            )
            return "cpu"

        return configured_device

    def _prepare_sequences(
        self, data: np.ndarray, target: np.ndarray
    ) -> Tuple[np.ndarray, np.ndarray]:
        return build_sequences(data, target, self.sequence_config)

    def _split_dataset(
        self, features: np.ndarray, targets: np.ndarray, split_ratio: float = 0.8
    ) -> Tuple[SequenceDataset, SequenceDataset]:
        split_index = int(len(features) * split_ratio)
        train_dataset = SequenceDataset(features[:split_index], targets[:split_index])
        test_dataset = SequenceDataset(features[split_index:], targets[split_index:])
        return train_dataset, test_dataset

    def _create_dataloaders(
        self, train_dataset: SequenceDataset, test_dataset: SequenceDataset
    ) -> Tuple[DataLoader, DataLoader]:
        train_loader = DataLoader(
            train_dataset,
            batch_size=self.trainer_config.batch_size,
            shuffle=True,
            drop_last=False,
        )
        test_loader = DataLoader(
            test_dataset,
            batch_size=self.trainer_config.batch_size,
            shuffle=False,
            drop_last=False,
        )
        return train_loader, test_loader

    def train(self, raw_df) -> Dict[str, float]:
        _print("INFO", "Starting training run")
        df = add_technical_features(raw_df)
        feature_columns = [
            "open",
            "high",
            "low",
            "close",
            "ema_20",
            "ema_50",
            "macd",
            "rsi",
            "return_change",
        ]
        features = df[feature_columns]
        target = df[["close"]]

        feature_scaler = StandardScaler()
        target_scaler = StandardScaler()
        scaled_features = feature_scaler.fit_transform(features.values)
        scaled_target = target_scaler.fit_transform(target.values).squeeze()

        sequences, targets = self._prepare_sequences(scaled_features, scaled_target)
        if len(sequences) == 0:
            required = self.sequence_config.lookback + self.sequence_config.horizon
            raise ValueError(
                "Unable to build any training sequences. The dataset only has %d rows "
                "but requires at least %d rows for lookback=%d and horizon=%d."
                % (
                    len(df),
                    required,
                    self.sequence_config.lookback,
                    self.sequence_config.horizon,
                )
            )
        _print(
            "DEBUG",
            "Prepared sequences with shape %s and targets shape %s",
            sequences.shape,
            targets.shape,
        )
        train_dataset, test_dataset = self._split_dataset(sequences, targets)
        if len(train_dataset) == 0:
            raise ValueError(
<<<<<<< HEAD
                "Training dataset is empty after sequence generation. "
                "Provide more historical data or decrease the lookback window."
=======
                "Training split is empty. Reduce the lookback window or provide more data "
                "before training."
>>>>>>> bd171288
            )
        _print(
            "INFO",
            "Split dataset into %d training samples and %d evaluation samples",
            len(train_dataset),
            len(test_dataset),
        )
        train_loader, test_loader = self._create_dataloaders(train_dataset, test_dataset)

        model = BidirectionalLSTM(
            input_size=sequences.shape[-1],
            output_size=self.sequence_config.horizon,
            hidden_size=self.trainer_config.hidden_size,
            num_layers=self.trainer_config.num_layers,
            dropout=self.trainer_config.dropout,
        )

        try:
            model = model.to(self.device)
        except RuntimeError as exc:
            _print(
                "ERROR",
                "Unable to move model to requested device '%s'. Falling back to CPU. Error: %s",
                self.device,
                exc,
            )
            self.device = "cpu"
            model = model.to(self.device)
        else:
            _print("INFO", "Model initialized on device %s", self.device)

        criterion = torch.nn.MSELoss()
        optimizer = torch.optim.Adam(model.parameters(), lr=self.trainer_config.learning_rate)

        total_batches = len(train_loader)
<<<<<<< HEAD
        configured_batch_cap = self.trainer_config.max_batches_per_epoch
        effective_batches = (
            total_batches
            if configured_batch_cap is None
            else min(total_batches, configured_batch_cap)
        )
        if configured_batch_cap is not None and configured_batch_cap < total_batches:
            _print(
                "INFO",
                "Capping each epoch at %d batches (of %d total)",
                effective_batches,
                total_batches,
            )
        log_interval = max(1, effective_batches // 5) if effective_batches else 1

        best_loss = float("inf")
        epochs_without_improvement = 0
=======
        log_interval = max(1, total_batches // 5) if total_batches else 1
>>>>>>> bd171288

        for epoch in range(self.trainer_config.epochs):
            model.train()
            running_loss = 0.0
<<<<<<< HEAD
            processed_samples = 0
            processed_batches = 0
=======
>>>>>>> bd171288
            _print(
                "DEBUG",
                "Epoch %d/%d - starting (%d batches)",
                epoch + 1,
                self.trainer_config.epochs,
<<<<<<< HEAD
                effective_batches,
=======
                total_batches,
>>>>>>> bd171288
            )
            for batch_idx, (batch_features, batch_targets) in enumerate(
                train_loader, start=1
            ):
                batch_features = batch_features.to(self.device)
                batch_targets = batch_targets.to(self.device)

                optimizer.zero_grad()
                outputs = model(batch_features)
                loss = criterion(outputs, batch_targets)
                loss.backward()
                optimizer.step()
                running_loss += loss.item() * batch_features.size(0)
                processed_samples += batch_features.size(0)
                processed_batches += 1

                if processed_batches % log_interval == 0 or processed_batches == effective_batches:
                    _print(
                        "DEBUG",
                        "Epoch %d/%d - processed %d/%d batches",
                        epoch + 1,
                        self.trainer_config.epochs,
                        processed_batches,
                        effective_batches,
                    )

                if (
                    configured_batch_cap is not None
                    and processed_batches >= effective_batches
                ):
                    if total_batches > effective_batches:
                        _print(
                            "DEBUG",
                            "Epoch %d/%d - reached configured batch limit (%d/%d)",
                            epoch + 1,
                            self.trainer_config.epochs,
                            processed_batches,
                            total_batches,
                        )
                    break

            if processed_samples == 0:
                _print(
                    "WARN",
                    "Epoch %d/%d - no batches processed; stopping training loop",
                    epoch + 1,
                    self.trainer_config.epochs,
                )
                break

<<<<<<< HEAD
            epoch_loss = running_loss / processed_samples
=======
                if batch_idx % log_interval == 0 or batch_idx == total_batches:
                    _print(
                        "DEBUG",
                        "Epoch %d/%d - processed %d/%d batches",
                        epoch + 1,
                        self.trainer_config.epochs,
                        batch_idx,
                        total_batches,
                    )

            epoch_loss = running_loss / len(train_loader.dataset)
>>>>>>> bd171288
            _print(
                "INFO",
                "Epoch %d/%d - Loss: %.4f",
                epoch + 1,
                self.trainer_config.epochs,
                epoch_loss,
            )

            if epoch_loss + self.trainer_config.improvement_threshold < best_loss:
                best_loss = epoch_loss
                epochs_without_improvement = 0
            else:
                epochs_without_improvement += 1
                if (
                    self.trainer_config.early_stopping_patience is not None
                    and epochs_without_improvement
                    >= self.trainer_config.early_stopping_patience
                ):
                    _print(
                        "INFO",
                        "Early stopping triggered after %d epochs without improvement",
                        epochs_without_improvement,
                    )
                    break

        metrics = self.evaluate(model, test_loader, target_scaler)
        _print("INFO", "Evaluation metrics: %s", metrics)

        # Persist artifacts
        self.artifact_paths.model_path.parent.mkdir(parents=True, exist_ok=True)
        torch.save(model.state_dict(), self.artifact_paths.model_path)
        joblib.dump(feature_scaler, self.artifact_paths.feature_scaler_path)
        joblib.dump(target_scaler, self.artifact_paths.target_scaler_path)
        _print("INFO", "Saved model and scalers to disk")

        return metrics

    def evaluate(
        self, model: BidirectionalLSTM, data_loader: DataLoader, target_scaler: StandardScaler
    ) -> Dict[str, float]:
        if len(data_loader.dataset) == 0:
            _print("WARN", "Test dataset is empty; returning NaN metrics")
            return {
                "mse": float("nan"),
                "mae": float("nan"),
                "mape": float("nan"),
                "directional_accuracy": float("nan"),
            }

        model.eval()
        predictions: list[np.ndarray] = []
        actuals: list[np.ndarray] = []
        with torch.no_grad():
            for batch_idx, (features, targets) in enumerate(data_loader, start=1):
                features = features.to(self.device)
                outputs = model(features)
                predictions.append(outputs.cpu().numpy())
                actuals.append(targets.numpy())
                _print(
                    "DEBUG",
                    "Processed evaluation batch %d/%d",
                    batch_idx,
                    len(data_loader),
                )

        pred_array = np.concatenate(predictions, axis=0)
        actual_array = np.concatenate(actuals, axis=0)

        # The target scaler is fit on a single-column array, so we need to reshape
        # the multi-step predictions and actuals before applying the inverse
        # transformation.
        pred_rescaled = target_scaler.inverse_transform(pred_array.reshape(-1, 1)).reshape(
            pred_array.shape
        )
        actual_rescaled = target_scaler.inverse_transform(
            actual_array.reshape(-1, 1)
        ).reshape(actual_array.shape)

        mse = mean_squared_error(actual_rescaled, pred_rescaled)
        mae = mean_absolute_error(actual_rescaled, pred_rescaled)
        mape = (
            np.mean(np.abs((actual_rescaled - pred_rescaled) / (actual_rescaled + 1e-9)))
            * 100
        )

        actual_diff = np.diff(actual_rescaled, axis=1)
        pred_diff = np.diff(pred_rescaled, axis=1)
        if actual_diff.size == 0:
            directional_accuracy = float("nan")
        else:
            directional_accuracy = np.mean(np.sign(actual_diff) == np.sign(pred_diff)) * 100

        return {
            "mse": float(mse),
            "mae": float(mae),
            "mape": float(mape),
            "directional_accuracy": float(directional_accuracy),
        }


__all__ = ["LSTMTrainer", "TrainerConfig", "ArtifactPaths"]<|MERGE_RESOLUTION|>--- conflicted
+++ resolved
@@ -180,13 +180,8 @@
         train_dataset, test_dataset = self._split_dataset(sequences, targets)
         if len(train_dataset) == 0:
             raise ValueError(
-<<<<<<< HEAD
                 "Training dataset is empty after sequence generation. "
                 "Provide more historical data or decrease the lookback window."
-=======
-                "Training split is empty. Reduce the lookback window or provide more data "
-                "before training."
->>>>>>> bd171288
             )
         _print(
             "INFO",
@@ -222,7 +217,6 @@
         optimizer = torch.optim.Adam(model.parameters(), lr=self.trainer_config.learning_rate)
 
         total_batches = len(train_loader)
-<<<<<<< HEAD
         configured_batch_cap = self.trainer_config.max_batches_per_epoch
         effective_batches = (
             total_batches
@@ -240,28 +234,18 @@
 
         best_loss = float("inf")
         epochs_without_improvement = 0
-=======
-        log_interval = max(1, total_batches // 5) if total_batches else 1
->>>>>>> bd171288
 
         for epoch in range(self.trainer_config.epochs):
             model.train()
             running_loss = 0.0
-<<<<<<< HEAD
             processed_samples = 0
             processed_batches = 0
-=======
->>>>>>> bd171288
             _print(
                 "DEBUG",
                 "Epoch %d/%d - starting (%d batches)",
                 epoch + 1,
                 self.trainer_config.epochs,
-<<<<<<< HEAD
                 effective_batches,
-=======
-                total_batches,
->>>>>>> bd171288
             )
             for batch_idx, (batch_features, batch_targets) in enumerate(
                 train_loader, start=1
@@ -312,21 +296,7 @@
                 )
                 break
 
-<<<<<<< HEAD
             epoch_loss = running_loss / processed_samples
-=======
-                if batch_idx % log_interval == 0 or batch_idx == total_batches:
-                    _print(
-                        "DEBUG",
-                        "Epoch %d/%d - processed %d/%d batches",
-                        epoch + 1,
-                        self.trainer_config.epochs,
-                        batch_idx,
-                        total_batches,
-                    )
-
-            epoch_loss = running_loss / len(train_loader.dataset)
->>>>>>> bd171288
             _print(
                 "INFO",
                 "Epoch %d/%d - Loss: %.4f",
